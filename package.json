{
  "name": "@protorians/shortcuts",
<<<<<<< HEAD
  "version": "0.0.24",
=======
  "version": "0.2.0",
>>>>>>> 219ef14d
  "description": "Keyboard shortcuts",
  "type": "module",
  "main": "./build/index.js",
  "scripts": {
    "dev": "tsc --watch",
    "build": "tsc && ts-add-js-extension --dir=build",
    "fix:extension": "ts-add-js-extension --dir=build"
  },
  "exports": "./build/index.js",
  "keywords": [
    "protorians",
    "keyboard",
    "shortcuts",
    "library"
  ],
  "author": "Y. Yannick GOBOU",
  "repository": {
    "type": "git",
    "url": "https://github.com/protorians/shortcuts.git",
    "directory": "source"
  },
  "license": "ISC",
  "peerDependencies": {
    "ts-node": "^10.9.1",
    "typescript": "^5.8.3",
    "@types/node": "^18.7.13"
  },
  "dependencies": {
    "@protorians/core": "workspace:"
  }
}<|MERGE_RESOLUTION|>--- conflicted
+++ resolved
@@ -1,10 +1,6 @@
 {
   "name": "@protorians/shortcuts",
-<<<<<<< HEAD
-  "version": "0.0.24",
-=======
   "version": "0.2.0",
->>>>>>> 219ef14d
   "description": "Keyboard shortcuts",
   "type": "module",
   "main": "./build/index.js",
