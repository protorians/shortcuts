# @protorians/shortcuts

<<<<<<< HEAD
## 0.0.24

### Patch Changes

- ready
- Updated dependencies
  - @protorians/core@0.4.2
=======
## 0.2.0

### Minor Changes

- Refactoring

### Patch Changes

- Updated dependencies
  - @protorians/core@0.6.0

## 0.1.0

### Minor Changes

- Fix bugs and add features

### Patch Changes

- Updated dependencies
  - @protorians/core@0.5.0
>>>>>>> 219ef14d

## 0.0.23

### Patch Changes

- Sync Version and Dependancies
- Updated dependencies
  - @protorians/core@0.4.1

## 0.0.22

### Patch Changes

- Sync versions
- Updated dependencies
  - @protorians/core@0.3.8

## 0.0.21

### Patch Changes

- Sync version
- Updated dependencies
  - @protorians/core@0.3.5

## 0.0.20

### Patch Changes

- Sync
- Updated dependencies
  - @protorians/core@0.3.3

## 0.0.19

### Patch Changes

- Up version to publish on NPMJS
- Updated dependencies
  - @protorians/core@0.3.1

## 0.0.18

### Patch Changes

- Fixing

## 0.0.17

### Patch Changes

- Clear
- Updated dependencies
  - @protorians/core@0.2.14

## 0.0.16

### Patch Changes

- Fix Spectra dependencies version
- Updated dependencies
  - @protorians/core@0.2.13

## 0.0.15

### Patch Changes

- Add Spectra to workflow
- f9fe44d: Prepare next version
- Updated dependencies
- Updated dependencies [f9fe44d]
  - @protorians/core@0.2.12

## 0.0.14

### Patch Changes

- Umbra Patch
- Updated dependencies
  - @protorians/core@0.2.11

## 0.0.13

### Patch Changes

- 3b864db: Patch
- Updated dependencies [3b864db]
  - @protorians/core@0.2.10

## 0.0.12

### Patch Changes

- Patching
- Updated dependencies
  - @protorians/core@0.2.9

## 0.0.11

### Patch Changes

- Fixing workflow
- Updated dependencies
  - @protorians/core@0.2.8

## 0.0.10

### Patch Changes

- Fix workflow
- Updated dependencies
  - @protorians/core@0.2.7

## 0.0.9

### Patch Changes

- Update workflow
- Updated dependencies
  - @protorians/core@0.2.6

## 0.0.8

### Patch Changes

- Patching
- Updated dependencies
  - @protorians/core@0.2.5

## 0.0.7

### Patch Changes

- Stabilize version
- Updated dependencies
  - @protorians/core@0.2.4

## 0.0.6

### Patch Changes

- patching
- Updated dependencies
  - @protorians/core@0.2.3

## 0.1.0

### Minor Changes

- Patch version

### Patch Changes

- Patch version
- Updated dependencies
- Updated dependencies
  - @protorians/core@0.3.0<|MERGE_RESOLUTION|>--- conflicted
+++ resolved
@@ -1,14 +1,5 @@
 # @protorians/shortcuts
 
-<<<<<<< HEAD
-## 0.0.24
-
-### Patch Changes
-
-- ready
-- Updated dependencies
-  - @protorians/core@0.4.2
-=======
 ## 0.2.0
 
 ### Minor Changes
@@ -30,7 +21,6 @@
 
 - Updated dependencies
   - @protorians/core@0.5.0
->>>>>>> 219ef14d
 
 ## 0.0.23
 
